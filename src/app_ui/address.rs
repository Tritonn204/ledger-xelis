/*****************************************************************************
 *   Ledger App Boilerplate Rust.
 *   (c) 2023 Ledger SAS.
 *
 *  Licensed under the Apache License, Version 2.0 (the "License");
 *  you may not use this file except in compliance with the License.
 *  You may obtain a copy of the License at
 *
 *      http://www.apache.org/licenses/LICENSE-2.0
 *
 *  Unless required by applicable law or agreed to in writing, software
 *  distributed under the License is distributed on an "AS IS" BASIS,
 *  WITHOUT WARRANTIES OR CONDITIONS OF ANY KIND, either express or implied.
 *  See the License for the specific language governing permissions and
 *  limitations under the License.
 *****************************************************************************/

use ledger_device_sdk::ui::{
    bitmaps::{CROSSMARK, EYE, VALIDATE_14},
    gadgets::{Field, MultiFieldReview},
};

use crate::AppSW;
use core::str::from_utf8_mut;
<<<<<<< HEAD
=======
use ledger_device_sdk::ui::bitmaps::{CROSSMARK, EYE, VALIDATE_14};
use ledger_device_sdk::ui::gadgets::{Field, MultiFieldReview};
>>>>>>> 0228594f

// Display only the last 20 bytes of the address
const DISPLAY_ADDR_BYTES_LEN: usize = 20;

pub fn ui_display_pk(addr: &[u8]) -> Result<bool, AppSW> {
    let mut addr_hex = [0u8; DISPLAY_ADDR_BYTES_LEN * 2 + 2];
    addr_hex[..2].copy_from_slice("0x".as_bytes());
    hex::encode_to_slice(
        &addr[addr.len() - DISPLAY_ADDR_BYTES_LEN..],
        &mut addr_hex[2..],
    )
    .unwrap();
    let addr_hex = from_utf8_mut(&mut addr_hex).unwrap();
    addr_hex[2..].make_ascii_uppercase();

    let my_field = [Field {
        name: "Address",
        value: addr_hex,
    }];

    let my_review = MultiFieldReview::new(
        &my_field,
        &["Confirm Address"],
        Some(&EYE),
        "Approve",
        Some(&VALIDATE_14),
        "Reject",
        Some(&CROSSMARK),
    );

    Ok(my_review.show())
}<|MERGE_RESOLUTION|>--- conflicted
+++ resolved
@@ -15,18 +15,10 @@
  *  limitations under the License.
  *****************************************************************************/
 
-use ledger_device_sdk::ui::{
-    bitmaps::{CROSSMARK, EYE, VALIDATE_14},
-    gadgets::{Field, MultiFieldReview},
-};
-
 use crate::AppSW;
 use core::str::from_utf8_mut;
-<<<<<<< HEAD
-=======
 use ledger_device_sdk::ui::bitmaps::{CROSSMARK, EYE, VALIDATE_14};
 use ledger_device_sdk::ui::gadgets::{Field, MultiFieldReview};
->>>>>>> 0228594f
 
 // Display only the last 20 bytes of the address
 const DISPLAY_ADDR_BYTES_LEN: usize = 20;
