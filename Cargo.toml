--- conflicted
+++ resolved
@@ -5,15 +5,9 @@
 edition = "2021"
 
 [dependencies]
-<<<<<<< HEAD
 ledger_device_sdk = "1.2.0"
-ledger_secure_sdk_sys = "1.0.1"
-include_gif = "1.0.0"
-=======
-ledger_device_sdk = "1.1.0"
 ledger_secure_sdk_sys = "1.0.2"
 include_gif = "1.0.1"
->>>>>>> 0228594f
 serde = {version="1.0.192", default_features = false, features = ["derive"]}
 serde-json-core = { git = "https://github.com/rust-embedded-community/serde-json-core"}
 hex = { version = "0.4.3", default-features = false, features = ["serde"] }
